--- conflicted
+++ resolved
@@ -313,11 +313,7 @@
             "second_modality_embedding_dim": 10,
             "encoder_hidden_dim": 5000,
             "encoder_out_dim": 40,
-<<<<<<< HEAD
             "decoder_in_dim": 20,
-=======
-            "decoder_in_dim": 10,
->>>>>>> 097bc2cd
             "decoder_hidden_dim": 20,
             "recon_loss_coef": 1,
             "c_loss_coef": 1,
@@ -532,7 +528,6 @@
             ),
         )
 
-<<<<<<< HEAD
     def train(self, train_data: AnnData, val_data: AnnData = None) -> None:
         print("batch_size", self.cfg.batch_size)
         train_data = torch.tensor(train_data.X.toarray()).float()
@@ -542,9 +537,6 @@
             train_data, batch_size=self.cfg.batch_size, shuffle=True
         )
 
-=======
-    def fit(self, train_data: AnnData, val_data: AnnData = None) -> None:
->>>>>>> 097bc2cd
         self.trainer.fit(
             model=self.model,
             train_dataloaders=train_loader,
@@ -623,6 +615,10 @@
         if not hasattr(cfg, "early_stopping"):
             setattr(cfg, "early_stopping", True)
             print(f"early_stopping set as True")
+
+        if not hasattr(cfg, "early_stopping"):
+            setattr(cfg, "early_stopping", True)
+            print(f"early_stopping set as True")
         if cfg.early_stopping:
             if not hasattr(cfg, "min_delta"):
                 setattr(cfg, "min_delta", 0.001)

from argparse import Namespace
from typing import Dict, Optional, Tuple, Union

import pytorch_lightning as pl
import torch
import torch.distributions as td
import torch.nn as nn
import torch.nn.functional as F
import torch.optim as optim
from anndata import AnnData
from pytorch_lightning.utilities.combined_loader import CombinedLoader
from sklearn.metrics import balanced_accuracy_score
from torch import Tensor
<<<<<<< HEAD
from torch.utils.data import DataLoader
from src.data.dataloader_todo import (
=======

from models.ModelBase import ModelBase
from src.models.components.blocks import Decoder, Encoder
from src.utils.old.data_utils import (
>>>>>>> 45a6e2e6
    get_dataloader_dict_from_anndata,
    get_dataloader_from_anndata,
)
from src.global_utils.paths import LOGS_PATH

from src.models.ModelBase import ModelBase


class SingleModalityVAE(nn.Module):
    def __init__(self, cfg):
        super(SingleModalityVAE, self).__init__()
        self.encoder = Encoder(cfg)
        self.decoder = Decoder(cfg)
        self.normal_dist = td.Normal(0, 1)

    def encode(self, x):
        mu, log_var = self.encoder(x).chunk(2, dim=-1)
        std = torch.exp(0.5 * log_var)
        eps = self.normal_dist.sample(std.size()).to(mu.device)
        z = mu + eps * std
        return z, mu, std

    def decode(self, z):
        return self.decoder(z)

    def forward(self, x):
        z, mu, std = self.encode(x)
        decoded = self.decode(z)
        return decoded, mu, std

    def predict(self, x):
        return self.encode(x)[1]  # mu


class BabelVAE(pl.LightningModule):
    def __init__(self, cfg):
        super(BabelVAE, self).__init__()
        self.cfg = cfg
        self.model = nn.ModuleDict(
            {
                cfg_name: SingleModalityVAE(modality_cfg)
                for cfg_name, modality_cfg in vars(cfg.modalities).items()
            }
        )

        self.trainer = pl.Trainer(
            max_epochs=cfg.max_epochs,
            log_every_n_steps=cfg.log_every_n_steps,
            logger=pl.loggers.TensorBoardLogger(LOGS_PATH, name=cfg.model_name),
            callbacks=(
                [
                    pl.callbacks.EarlyStopping(
                        monitor="val_loss",
                        min_delta=cfg.min_delta,
                        patience=cfg.patience,
                        verbose=False,
                        mode="min",
                    )
                ]
                if cfg.early_stopping
                else []
            ),
        )

    def encode_anndata(self, anndata):
        adt_mask = anndata.var["feature_types"] == "ADT"

        adt_anndata = anndata[:, adt_mask]
        gex_anndata = anndata[:, ~adt_mask]

        adt_latent = []
        data = torch.tensor(adt_anndata.X.A)
        self.model[
            "adt"
        ].eval()  # we need to set the model to evaluation mode, so that the dropout is no longer considered
        z = self.model["adt"].encoder(data)
        adt_latent += [z]
        adt_latent = torch.cat(adt_latent).detach().cpu().numpy()

        anndata.obsm["latent_embedding_adt"] = adt_latent

        gex_latent = []
        data = torch.tensor(gex_anndata.X.A)
        self.model[
            "gex"
        ].eval()  # we need to set the model to evaluation mode, so that the dropout is no longer considered
        z = self.model["gex"].encoder(data)
        gex_latent += [z]
        gex_latent = torch.cat(gex_latent).detach().cpu().numpy()

        anndata.obsm["latent_embedding_gex"] = gex_latent

    def training_step(
        self, batch: Tuple[Tensor], batch_idx: int
    ) -> Tuple[Tensor, Dict[str, float]]:
        total_loss = 0.0
        full_losses_dict = {}
        for x_enc, (encoding_modality_name, encoding_model) in zip(
            batch, self.model.items()
        ):
            encoded, mu, std = encoding_model.encode(x_enc)
            kld_loss = self.kld_divergence(mu, std)
            full_losses_dict[f"{encoding_modality_name}_kld"] = kld_loss.detach().item()
            total_loss += self.cfg.kld_loss_coef * kld_loss
            for x_dec, (decoding_modality_name, decoding_model) in zip(
                batch, self.model.items()
            ):
                decoded = decoding_model.decode(encoded)
                recon_loss = F.mse_loss(decoded, x_dec)
                total_loss += self.cfg.recon_loss_coef * recon_loss
                full_losses_dict[
                    f"{encoding_modality_name}_{decoding_modality_name}_recon"
                ] = recon_loss.detach().item()
        self.log_dict(
            full_losses_dict, on_step=True, on_epoch=True, prog_bar=True, logger=True
        )
        self.log("Train loss", total_loss, on_epoch=True, prog_bar=True)
        return total_loss

    def kld_divergence(self, mu, std):
        return -0.5 * torch.sum(2 * torch.log(std) - std**2 - mu**2 + 1)

    def validation_step(self, batch: Dict[str, Tuple[Tensor]]) -> Dict[str, float]:
        full_losses_dict = {}
        for modality_name, model in self.model.items():
            losses_dict = model.validation_step(batch[modality_name])
            full_losses_dict.update(losses_dict)
        self.log_dict(
            full_losses_dict, on_step=False, on_epoch=True, prog_bar=True, logger=True
        )

    def predict_step(self, batch: Tuple[Tensor]) -> Dict[str, Tensor]:
        latent_representation_dict = {}

        for x_enc, (encoding_modality_name, encoding_model) in zip(
            batch, self.model.items()
        ):
            # print(encoding_modality_name)
            latent_representation_dict[encoding_modality_name] = encoding_model.predict(
                x_enc
            )
        return latent_representation_dict

    def get_dataloader(self, data: AnnData, train: bool) -> CombinedLoader:
        return CombinedLoader(
            get_dataloader_dict_from_anndata(data=data, cfg=self.cfg, train=train)
        )

    def configure_optimizers(self):
        return optim.Adam(self.parameters(), lr=self.cfg.lr)


class BabelModel(ModelBase):
    def __init__(self, cfg):
        super(BabelModel, self).__init__()
        self.cfg = cfg
        self.model = BabelVAE(cfg)
        self.trainer = pl.Trainer(
            max_epochs=cfg.max_epochs,
            logger=pl.loggers.TensorBoardLogger(LOGS_PATH, name=cfg.model_name),
            callbacks=(
                [
                    pl.callbacks.EarlyStopping(
                        monitor="val_loss",
                        min_delta=cfg.min_delta,
                        patience=cfg.patience,
                        verbose=False,
                        mode="min",
                    )
                ]
                if cfg.early_stopping
                else []
            ),
        )

    def fit(self, train_anndata: AnnData, val_anndata: AnnData | None = None):
        # train_loader = get_dataloader_dict_from_anndata(
        #     data=train_anndata, cfg=self.cfg, train=True
        # )
        train_loader = get_dataloader_from_anndata(
            data=train_anndata,
            batch_size=self.cfg.batch_size,
            shuffle=True,
            include_class_labels=False,
        )
        val_loader = (
            get_dataloader_from_anndata(
                data=val_anndata,
                batch_size=self.cfg.batch_size,
                shuffle=False,
                include_class_labels=False,
            )
            if val_anndata is not None
            else None
        )

        self.trainer.fit(
            model=self.model, train_dataloaders=train_loader, val_dataloaders=val_loader
        )

    def predict(self, data: AnnData) -> Dict[str, Tensor]:
        print("predict in omivae module")
        latent_representation_list = self.trainer.predict(
            model=self.model,
            dataloaders=get_dataloader_from_anndata(
                data=data,
                batch_size=self.cfg.batch_size,
                shuffle=False,
                include_class_labels=False,
            ),
        )

        latent_representation_dict = {}
        for modality_name, latent_representation in latent_representation_list[
            0
        ].items():
            latent_representation_dict[modality_name] = latent_representation

        for latent_dict in latent_representation_list[1:]:
            for modality_name, latent_representation in latent_dict.items():
                latent_representation_dict[modality_name] = torch.cat(
                    [latent_representation_dict[modality_name], latent_representation],
                    dim=0,
                )
        return latent_representation_dict

    def save(self, file_path: str):
        save_path = file_path + ".ckpt"
        torch.save(self.model.state_dict(), save_path)
        return save_path

    def load(self, file_path: str):
        load_path = file_path + ".ckpt"
        self.model.load_state_dict(torch.load(load_path))<|MERGE_RESOLUTION|>--- conflicted
+++ resolved
@@ -9,23 +9,16 @@
 import torch.optim as optim
 from anndata import AnnData
 from pytorch_lightning.utilities.combined_loader import CombinedLoader
-from sklearn.metrics import balanced_accuracy_score
 from torch import Tensor
-<<<<<<< HEAD
-from torch.utils.data import DataLoader
-from src.data.dataloader_todo import (
-=======
 
 from models.ModelBase import ModelBase
+from src.global_utils.paths import LOGS_PATH
 from src.models.components.blocks import Decoder, Encoder
+from src.models.ModelBase import ModelBase
 from src.utils.old.data_utils import (
->>>>>>> 45a6e2e6
     get_dataloader_dict_from_anndata,
     get_dataloader_from_anndata,
 )
-from src.global_utils.paths import LOGS_PATH
-
-from src.models.ModelBase import ModelBase
 
 
 class SingleModalityVAE(nn.Module):

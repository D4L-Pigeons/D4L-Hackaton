--- conflicted
+++ resolved
@@ -5,55 +5,12 @@
     create_results_dir,
     save_model_and_latent,
 )
+from src.utils.old.data_utils import load_anndata
+from src.utils.paths import CONFIG_PATH, RESULTS_PATH
 
 
-<<<<<<< HEAD
 def train(config):
     model = create_model(config)
-=======
-from models.babel import BabelModel
-from models.ModelBase import ModelBase
-from src.models.components import VAE
-from src.models.components.omivae import OmiModel
-from utils.data_utils import load_anndata
-from utils.paths import CONFIG_PATH, RESULTS_PATH
-
-
-def main():
-    parser = argparse.ArgumentParser(description="Validate model")
-    parser.add_argument(
-        "--method",
-        choices=["omivae", "babel", "advae", "vae"],
-        help="Name of the method to use.",
-    )
-    parser.add_argument(
-        "--mode",
-        choices=["train", "test", "train+test"],
-        default="train",
-        help="Mode to load the data for. Must be one of ['train', 'test', 'train+test'].",
-    )
-    parser.add_argument(
-        "--plus-iid-holdout",
-        action="store_true",
-        help="Whether to include the iid_holdout data in the anndata object.",
-    )
-    parser.add_argument(
-        "--config",
-        default="standard",
-        help="Name of a configuration in src/config/{method}.yaml.",
-    )
-    parser.add_argument(
-        "--preload-subsample-frac",
-        default=None,
-        type=float,
-        help="Fraction of the data to load. If None, use all data. Don't use subsample-frac with this option.",
-    )
-
-    args = parser.parse_args()
-
-    config = load_config(args)
-    model = create_model(args, config)
->>>>>>> 45a6e2e6
 
     train_data = load_anndata(
         mode="train",

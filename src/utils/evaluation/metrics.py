<<<<<<< HEAD
import numpy as np
from numpy import ndarray
import pandas as pd
from pandas import DataFrame
from sklearn.metrics import (
    adjusted_mutual_info_score,
    adjusted_rand_score,
    normalized_mutual_info_score,
    f1_score,
    silhouette_score,
)
from sklearn.neighbors import KNeighborsClassifier
import torch
=======
from typing import List
>>>>>>> e1627fbf

import numpy as np
import pandas as pd
from sklearn.metrics import (
    adjusted_rand_score,
    f1_score,
    normalized_mutual_info_score,
    silhouette_score,
)
from sklearn.neighbors import KNeighborsClassifier


def _calc_entropy(preds_probs: np.ndarray) -> float:
    r"""
    Calculates the entropy of a distribution.

    Parameters:
    preds_probs (ndarray): The predicted probabilities of the distribution.

    Returns:
    float: The entropy value.

    """
    return -np.sum(preds_probs * np.log(preds_probs + 1e-10), axis=1).mean()


def calc_metrics_from_uniport(
    train_embeddings: np.ndarray,
    generalization_embeddings: np.ndarray,
    train_df: pd.DataFrame,
    generalization_df: pd.DataFrame,
    n_neighbors: int = 50,
    n_loc_samples: int = 100,
    metrics_list: List[str] = [
        "AdjustedRandIndex",
        "NormalizedMutualInformation",
        "F1Score",
        "SilhouetteCoefficient",
        "MixingEntropyScore",
    ],
) -> pd.DataFrame:
    r"""
    Calculates the metrics from the embeddings and the metadata.

    Args:
        train_embeddings (ndarray): Array of training embeddings.
        generalization_embeddings (ndarray): Array of generalization embeddings.
        train_df (DataFrame): DataFrame containing training metadata.
        generalization_df (DataFrame): DataFrame containing generalization metadata.
        n_neighbors (int, optional): Number of neighbors to consider for KNN classification. Defaults to 50.
        n_loc_samples (int, optional): Number of samples to select from generalization embeddings. Defaults to 100.
        metrics_list (List[str], optional): List of metrics to calculate. Defaults to all metrics.

    Returns:
        DataFrame: DataFrame containing calculated metrics for each column in train_df.

    Note:
        AverageFOSCTTM is not calculated.
    """

    # Ensure the number of components isn't larger than the data
    assert (
        n_loc_samples <= generalization_embeddings.shape[0]
    ), "n_loc_samples cannot exceed the number of generalization samples."

    knc = KNeighborsClassifier(n_neighbors=n_neighbors)
    metrics = pd.DataFrame(columns=metrics_list, index=train_df.columns)

    sampled_region_indices = np.random.randint(
        0, generalization_embeddings.shape[0], n_loc_samples
    )

    for col_name in train_df.columns:
        knc.fit(train_embeddings, train_df[col_name])
        labels = generalization_df[col_name]
        preds = knc.predict(generalization_embeddings)
        preds_probs = knc.predict_proba(
            generalization_embeddings[sampled_region_indices, :]
        )

        if "AdjustedRandIndex" in metrics_list:
            metrics.at[col_name, "AdjustedRandIndex"] = adjusted_rand_score(
                labels, preds
            )
        if "NormalizedMutualInformation" in metrics_list:
            metrics.at[col_name, "NormalizedMutualInformation"] = (
                normalized_mutual_info_score(labels, preds)
            )
        if "F1Score" in metrics_list:
            metrics.at[col_name, "F1Score"] = f1_score(
                labels, preds, average="weighted"
            )
        if "SilhouetteCoefficient" in metrics_list:
            metrics.at[col_name, "SilhouetteCoefficient"] = (
                silhouette_score(generalization_embeddings, labels) + 1
            ) * 0.5
        if "MixingEntropyScore" in metrics_list:
            metrics.at[col_name, "MixingEntropyScore"] = _calc_entropy(preds_probs)

    return metrics<|MERGE_RESOLUTION|>--- conflicted
+++ resolved
@@ -1,4 +1,3 @@
-<<<<<<< HEAD
 import numpy as np
 from numpy import ndarray
 import pandas as pd
@@ -12,19 +11,6 @@
 )
 from sklearn.neighbors import KNeighborsClassifier
 import torch
-=======
-from typing import List
->>>>>>> e1627fbf
-
-import numpy as np
-import pandas as pd
-from sklearn.metrics import (
-    adjusted_rand_score,
-    f1_score,
-    normalized_mutual_info_score,
-    silhouette_score,
-)
-from sklearn.neighbors import KNeighborsClassifier
 
 
 def _calc_entropy(preds_probs: np.ndarray) -> float:

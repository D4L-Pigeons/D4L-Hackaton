--- conflicted
+++ resolved
@@ -6,7 +6,6 @@
 import torch
 import torch.utils
 from torch.utils.data import DataLoader, TensorDataset
-<<<<<<< HEAD
 from typing import Dict
 from types import SimpleNamespace
 import os
@@ -16,12 +15,6 @@
     PREPROCESSED_ANNDATA_PATH,
     PREPROCESSED_DATA_PATH,
 )
-=======
-
-from utils.add_hierarchies import add_second_hierarchy
-from utils.paths import ANNDATA_PATH, PREPROCESSED_ANNDATA_PATH
-
->>>>>>> 097bc2cd
 
 
 class Modality:
@@ -29,24 +22,9 @@
     ADT = "ADT"
 
 
-<<<<<<< HEAD
 def _preprocess_modality(_data: ad.AnnData, modality_type: Modality):
     if modality_type == Modality.GEX:
         sc.pp.log1p(_data)
-=======
-    return mean_counts, dispersions
-
-
-# mean_counts, dispersions = fit_negative_binomial(counts)
-
-
-def GEX_preprocessing(_data: ad.AnnData):
-    sc.pp.log1p(_data)
-    sc.pp.scale(_data)
-
-
-def ADT_preprocessing(_data: ad.AnnData):
->>>>>>> 097bc2cd
     sc.pp.scale(_data)
     # sc.experimental.pp.normalize_pearson_residuals(_data)
 
@@ -62,33 +40,17 @@
     # X = X.clip(-10, 10)
 
 
-<<<<<<< HEAD
 def _preprocess_anndata(remove_batch_effect: bool, normalize: bool) -> ad.AnnData:
-=======
-def preprocess_andata(remove_batch_effect: bool, normalize: bool, preload_subsample_frac: float) -> ad.AnnData:
->>>>>>> 097bc2cd
     if normalize and PREPROCESSED_ANNDATA_PATH.exists():
         print("Loading preprocessed data...")
         return ad.read_h5ad(PREPROCESSED_ANNDATA_PATH)
 
-<<<<<<< HEAD
     _data = ad.read_h5ad(RAW_ANNDATA_PATH)
 
     if normalize:
         gex_indicator = (_data.var["feature_types"] == "GEX").values
         _preprocess_modality(_data.X[:, gex_indicator], Modality.GEX)
         _preprocess_modality(_data.X[:, ~gex_indicator], Modality.ADT)
-=======
-    _data = ad.read_h5ad(ANNDATA_PATH)
-    if preload_subsample_frac is not None:
-        print(f"Subsampling anndata with fraction {preload_subsample_frac}...")
-        sc.pp.subsample(_data, fraction=preload_subsample_frac)
-    print(_data)
-    if normalize:
-        gex_indicator = (_data.var["feature_types"] == "GEX").values
-        GEX_preprocessing(_data.layers["counts"][:, gex_indicator])
-        ADT_preprocessing(_data.layers["counts"][:, ~gex_indicator])
->>>>>>> 097bc2cd
         if remove_batch_effect:  # Ensure data selection if needed
             sc.external.pp.bbknn(
                 _data[:, gex_indicator], batch_key="Site", use_rep="GEX_X_pca"
@@ -96,12 +58,8 @@
             sc.external.pp.bbknn(
                 _data[:, ~gex_indicator], batch_key="Site", use_rep="ADT_X_pca"
             )
-<<<<<<< HEAD
         if not os.path.exists(PREPROCESSED_DATA_PATH):
             os.makedirs(PREPROCESSED_DATA_PATH)
-=======
-
->>>>>>> 097bc2cd
         _data.write(filename=PREPROCESSED_ANNDATA_PATH)
     return _data
 
@@ -111,11 +69,7 @@
     plus_iid_holdout: bool = False,
     normalize: bool = True,
     remove_batch_effect: bool = True,
-<<<<<<< HEAD
     target_hierarchy_level: int = -1,
-=======
-    add_hierarchy: bool = True,
->>>>>>> 097bc2cd
     preload_subsample_frac: float = 1.0,
 ) -> ad.AnnData:
     r"""
@@ -146,24 +100,18 @@
         remove_batch_effect, bool
     ), f"remove_batch_effect must be a boolean, got {remove_batch_effect} instead."
     assert isinstance(
-<<<<<<< HEAD
         target_hierarchy_level, int
     ), f"target_hierarchy_level must be a int, got {target_hierarchy_level} instead."
     assert target_hierarchy_level in [
         -1,
         -2,
     ], f"target_hierarchy_level must be in [-1, -2], got {target_hierarchy_level} instead."
-=======
-        add_hierarchy, bool
-    ), f"add_hierarchy must be a boolean, got {add_hierarchy} instead."
->>>>>>> 097bc2cd
     filter_set = mode.split("+")  # ['train'] or ['test'] or ['train', 'test']
 
     if plus_iid_holdout:
         filter_set.append("iid_holdout")
 
     # Read and normalize
-<<<<<<< HEAD
     _data = ad.read_h5ad(RAW_ANNDATA_PATH)
     if normalize:
         sc.pp.log1p(_data)
@@ -175,12 +123,6 @@
     if preload_subsample_frac is not None:
         print(f"Subsampling anndata with fraction {preload_subsample_frac}...")
         sc.pp.subsample(_data, fraction=preload_subsample_frac)
-=======
-    _data = preprocess_andata(remove_batch_effect, normalize, preload_subsample_frac)
-
-    if add_hierarchy:
-        data = add_second_hierarchy(_data)
->>>>>>> 097bc2cd
 
     data = _data[_data.obs["is_train"].apply(lambda x: x in filter_set)]
 
@@ -203,7 +145,6 @@
     modality_data : torch.Tensor
         The TensorDataset object for the given modality.
     """
-<<<<<<< HEAD
     assert modality_cfg.modality_name in [
         Modality.GEX,
         Modality.ADT,
@@ -211,13 +152,6 @@
     modality_indicator = (
         data.var["feature_types"] == modality_cfg.modality_name
     ).values
-=======
-    assert modality_cfg.modality_name in [Modality.GEX, Modality.ADT], (
-        f"modality must be one of [{Modality.GEX}, {Modality.ADT}], got {modality_cfg.modality_name} instead."
-    )
-    modality_indicator = (data.var["feature_types"] == modality_cfg.modality_name)
-    modality_indicator = modality_indicator.values
->>>>>>> 097bc2cd
     assert modality_indicator.sum() >= modality_cfg.dim, (
         f"modality dim must be less than or equal to the number of {modality_cfg.modality_name} features, "
         f"got {modality_cfg.dim} and {modality_indicator.sum()} instead."
@@ -367,13 +301,12 @@
     dataloader_dict = {
         cfg_name: DataLoader(
             TensorDataset(data),
-<<<<<<< HEAD
-            batch_size=vars(modalities_cfg)[cfg_name].batch_size,
-            shuffle=shuffle,
-=======
-            batch_size=(predict_batch_size if predict_batch_size is not None else vars(modalities_cfg)[cfg_name].batch_size),
-            shuffle=train
->>>>>>> 097bc2cd
+            batch_size=(
+                predict_batch_size
+                if predict_batch_size is not None
+                else vars(modalities_cfg)[cfg_name].batch_size
+            ),
+            shuffle=train,
         )
         for cfg_name, data in data_dict.items()
     }

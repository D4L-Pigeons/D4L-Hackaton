<<<<<<< HEAD
=======
import torch.utils
from utils.paths import ANNDATA_PATH, PEARSON_RESIDUALS_ANNDATA_PATH
>>>>>>> 9b557c64
import anndata as ad
import torch
from torch.utils.data import TensorDataset, DataLoader

<<<<<<< HEAD
from utils.paths import ANNDATA_PATH

=======
# import scanpy as sc
import numpy as np
import statsmodels.api as sm
>>>>>>> 9b557c64


def fit_negative_binomial(counts):
    """
    Fit a negative binomial model to each gene and estimate the dispersion parameter.

    Parameters:
    counts (numpy.ndarray): The count matrix with genes as rows and cells as columns.

    Returns:
    tuple: A tuple containing the mean counts and dispersion parameters for each gene.
    """
    n_genes, n_cells = counts.shape
    mean_counts = np.mean(counts, axis=1)
    dispersions = np.zeros(n_genes)

    for i in range(n_genes):
        y = counts[i, :]
        X = np.ones((n_cells, 1))  # Design matrix with intercept only

        # Fit the negative binomial model
        model = sm.GLM(y, X, family=sm.families.NegativeBinomial())
        results = model.fit()

        # Extract the dispersion parameter
        dispersions[i] = results.scale

    return mean_counts, dispersions


# mean_counts, dispersions = fit_negative_binomial(counts)


# def memory_aware_pearson_residuals(data: ad.AnnData) -> ad.AnnData:
#     r"""
#     Compute Pearson residuals in a memory-aware way.

#     Arguments:
#     data : anndata.AnnData
#         The data to compute Pearson residuals for.

#     Returns:
#     data : anndata.AnnData
#         The data with Pearson residuals computed.
#     """
#     # Compute Pearson residuals in an
#     # n_cols = data.shape[1]


def load_anndata(
    mode: str,
    plus_iid_holdout: bool = False,
    preprocessing: str | None = "pearson_residuals",
) -> ad.AnnData:
    r"""
    Load the full anndata object for the specified mode.

    Arguments:
    mode : str
        The mode to load the anndata object for. Must be one of ['train', 'test', 'train+test'].
    plus_iid_holdout : bool
        Whether to include the iid_holdout data in the anndata object.

    Returns:
    data : anndata.AnnData
        The full anndata object for the specified mode.
    """
    assert mode in [
        "train",
        "test",
        "train+test",
    ], f"mode must be one of ['train', 'test', 'train+test'], got {mode} instead."
    assert isinstance(
        plus_iid_holdout, bool
    ), f"plus_iid_holdout must be a boolean, got {plus_iid_holdout} instead."
    assert preprocessing in [
        None,
        "pearson_residuals",
    ], f"preprocessing must be one of [None, 'pearson_residuals'], got {preprocessing} instead."
    filter_set = mode.split("+")  # ['train'] or ['test'] or ['train', 'test']

    if plus_iid_holdout:
        filter_set.append("iid_holdout")

    _data = ad.read_h5ad(ANNDATA_PATH)
    # if preprocessing == "pearson_residuals":
    #     if not PEARSON_RESIDUALS_ANNDATA_PATH.exists():
    #         print("Normalizing Pearson residuals...")
    #         sc.experimental.pp.normalize_pearson_residuals(_data)
    #         _data.write(filename=PEARSON_RESIDUALS_ANNDATA_PATH)
    #     else:
    #         print("Loading precomputed Pearson residuals...")
    #         _data = ad.read_h5ad(PEARSON_RESIDUALS_ANNDATA_PATH)
    data = _data[_data.obs["is_train"].apply(lambda x: x in filter_set)]

    return data


def get_dataset_from_anndata(
    data: ad.AnnData,
    first_modality_dim: int,
    second_modality_dim: int,
    include_class_labels: bool = False,
) -> TensorDataset:
    r"""
    Get a TensorDataset object for the given data.

    Arguments:
    data : anndata.AnnData
        The data to create a TensorDataset for.

    Returns:
    dataset : torch.utils.data.TensorDataset
        The TensorDataset object for the given data.
    """
    gex_indicator = (data.var["feature_types"] == "GEX").values
    assert gex_indicator.sum() >= first_modality_dim, (
        f"first_modality_dim must be less than or equal to the number of GEX features, "
        f"got {first_modality_dim} and {gex_indicator.sum()} instead."
    )
    assert (~gex_indicator).sum() >= second_modality_dim, (
        f"second_modality_dim must be less than or equal to the number of ADT features, "
        f"got {second_modality_dim} and {(~gex_indicator).sum()} instead."
    )
    first_modality = torch.tensor(
        data.layers["counts"].toarray()[:, gex_indicator][:, :first_modality_dim],
        dtype=torch.float32,
    )
    second_modality = torch.tensor(
        data.layers["counts"].toarray()[:, ~gex_indicator][:, :second_modality_dim],
        dtype=torch.float32,
    )
    # print(
    #     f"There are nan values in the first modality: {torch.isnan(first_modality).any()}"
    # )
    # print(
    #     f"There are nan values in the second modality: {torch.isnan(second_modality).any()}"
    # )
    if include_class_labels:
        labels = torch.tensor(data.obs["cell_type"].cat.codes.values, dtype=torch.long)
        dataset = TensorDataset(first_modality, second_modality, labels)
    else:
        dataset = TensorDataset(first_modality, second_modality)

    return dataset


def get_dataloader_from_anndata(
    data: ad.AnnData,
    first_modality_dim: int,
    second_modality_dim: int,
    batch_size: int,
    shuffle: bool = True,
    include_class_labels: bool = False,
) -> TensorDataset | DataLoader:
    r"""
    Get a DataLoader object for the given data.

    Arguments:
    data : anndata.AnnData
        The data to create a DataLoader for.
    batch_size : int
        The batch size to use for the DataLoader.

    Returns:
    dataloader : torch.utils.data.DataLoader
        The DataLoader object for the given data. With the GEX data first.
    """
    dataset = get_dataset_from_anndata(
        data, first_modality_dim, second_modality_dim, include_class_labels
    )
    dataloader = DataLoader(dataset, batch_size=batch_size, shuffle=shuffle)

    return dataloader


# def pearson_residuals_transform<|MERGE_RESOLUTION|>--- conflicted
+++ resolved
@@ -1,20 +1,12 @@
-<<<<<<< HEAD
-=======
-import torch.utils
-from utils.paths import ANNDATA_PATH, PEARSON_RESIDUALS_ANNDATA_PATH
->>>>>>> 9b557c64
 import anndata as ad
-import torch
-from torch.utils.data import TensorDataset, DataLoader
-
-<<<<<<< HEAD
-from utils.paths import ANNDATA_PATH
-
-=======
 # import scanpy as sc
 import numpy as np
 import statsmodels.api as sm
->>>>>>> 9b557c64
+import torch
+import torch.utils
+from torch.utils.data import DataLoader, TensorDataset
+
+from utils.paths import ANNDATA_PATH, PEARSON_RESIDUALS_ANNDATA_PATH
 
 
 def fit_negative_binomial(counts):

import anndata as ad
import numpy as np
import scanpy as sc
import scipy.sparse
import statsmodels.api as sm
import torch
import torch.utils
from torch.utils.data import DataLoader, TensorDataset

from utils.add_hierarchies import add_second_hierarchy
from utils.paths import ANNDATA_PATH, PREPROCESSED_ANNDATA_PATH


def fit_negative_binomial(counts):
    """
    Fit a negative binomial model to each gene and estimate the dispersion parameter.

    Parameters:
    counts (numpy.ndarray): The count matrix with genes as rows and cells as columns.

    Returns:
    tuple: A tuple containing the mean counts and dispersion parameters for each gene.
    """
    n_genes, n_cells = counts.shape
    mean_counts = np.mean(counts, axis=1)
    dispersions = np.zeros(n_genes)

    for i in range(n_genes):
        y = counts[i, :]
        X = np.ones((n_cells, 1))  # Design matrix with intercept only

        # Fit the negative binomial model
        model = sm.GLM(y, X, family=sm.families.NegativeBinomial())
        results = model.fit()

        # Extract the dispersion parameter
        dispersions[i] = results.scale

    return mean_counts, dispersions


# mean_counts, dispersions = fit_negative_binomial(counts)


def GEX_preprocessing(_data: ad.AnnData):
    sc.pp.log1p(_data)
    sc.pp.scale(_data)


def ADT_preprocessing(_data: ad.AnnData):
    sc.pp.scale(_data)
    # sc.experimental.pp.normalize_pearson_residuals(_data)

    # TODO: consider the following operations
    # if scipy.sparse.issparse(X):
    #     mean = X.mean(axis=0).A1
    #     std = np.sqrt(X.power(2).mean(axis=0).A1 - np.square(mean))
    #     X = (X.toarray() - mean) / std
    # else:
    #     mean = X.mean(axis=0)
    #     std = np.sqrt(X.square().mean(axis=0) - np.square(mean))
    #     X = (X - mean) / std
    # X = X.clip(-10, 10)


def preprocess_andata(remove_batch_effect: bool, normalize: bool) -> ad.AnnData:
    if normalize and PREPROCESSED_ANNDATA_PATH.exists():
        print("Loading preprocessed data...")
        return ad.read_h5ad(PREPROCESSED_ANNDATA_PATH)

    _data = ad.read_h5ad(ANNDATA_PATH)
    print(_data)
    if normalize:
        gex_indicator = (_data.var["feature_types"] == "GEX").values
        GEX_preprocessing(_data.layers["counts"][:, gex_indicator])
        ADT_preprocessing(_data.layers["counts"][:, ~gex_indicator])
        if remove_batch_effect:  # Ensure data selection if needed
            sc.external.pp.bbknn(
                _data[:, gex_indicator], batch_key="Site", use_rep="GEX_X_pca"
            )
            sc.external.pp.bbknn(
                _data[:, ~gex_indicator], batch_key="Site", use_rep="ADT_X_pca"
            )

        _data.write(filename=PREPROCESSED_ANNDATA_PATH)
    return _data


def load_anndata(
    mode: str,
    plus_iid_holdout: bool = False,
<<<<<<< HEAD
    preprocessing: str | None = "log1p",
=======
    normalize: bool = True,
    remove_batch_effect: bool = True,
    add_hierarchy: bool = True,
>>>>>>> 4e254656
) -> ad.AnnData:
    r"""
    Load the full anndata object for the specified mode.

    Arguments:
    mode : str
        The mode to load the anndata object for. Must be one of ['train', 'test', 'train+test'].
    plus_iid_holdout : bool
        Whether to include the iid_holdout data in the anndata object.

    Returns:
    data : anndata.AnnData
        The full anndata object for the specified mode.
    """
    assert mode in [
        "train",
        "test",
        "train+test",
    ], f"mode must be one of ['train', 'test', 'train+test'], got {mode} instead."
    assert isinstance(
        plus_iid_holdout, bool
    ), f"plus_iid_holdout must be a boolean, got {plus_iid_holdout} instead."
    assert isinstance(
        normalize, bool
    ), f"normalize must be a boolean, got {normalize} instead."
    assert isinstance(
        remove_batch_effect, bool
    ), f"remove_batch_effect must be a boolean, got {remove_batch_effect} instead."
    assert isinstance(
        add_hierarchy, bool
    ), f"add_hierarchy must be a boolean, got {add_hierarchy} instead."
    filter_set = mode.split("+")  # ['train'] or ['test'] or ['train', 'test']

    if plus_iid_holdout:
        filter_set.append("iid_holdout")

    # Read and normalize
    _data = preprocess_andata(remove_batch_effect, normalize)

    if add_hierarchy:
        data = add_second_hierarchy(_data)

    data = _data[_data.obs["is_train"].apply(lambda x: x in filter_set)]

    return data


def get_dataset_from_anndata(
    data: ad.AnnData,
    first_modality_dim: int = 13953,
    second_modality_dim: int = 134,
    include_class_labels: bool = False,
) -> TensorDataset:
    r"""
    Get a TensorDataset object for the given data.

    Arguments:
    data : anndata.AnnData
        The data to create a TensorDataset for.

    Returns:
    dataset : torch.utils.data.TensorDataset
        The TensorDataset object for the given data.
    """
    gex_indicator = data.var["feature_types"] == "GEX"
    assert gex_indicator.sum() >= first_modality_dim, (
        f"first_modality_dim must be less than or equal to the number of GEX features, "
        f"got {first_modality_dim} and {gex_indicator.sum()} instead."
    )
    assert (~gex_indicator).sum() >= second_modality_dim, (
        f"second_modality_dim must be less than or equal to the number of ADT features, "
        f"got {second_modality_dim} and {(~gex_indicator).sum()} instead."
    )
    first_modality = torch.tensor(
        data.layers["counts"].toarray()[:, gex_indicator][:, :first_modality_dim],
        dtype=torch.float32,
    )
    second_modality = torch.tensor(
        data.layers["counts"].toarray()[:, ~gex_indicator][:, :second_modality_dim],
        dtype=torch.float32,
    )
    if include_class_labels:
        labels = torch.tensor(data.obs["cell_type"].cat.codes.values, dtype=torch.long)
        dataset = TensorDataset(first_modality, second_modality, labels)
    else:
        dataset = TensorDataset(first_modality, second_modality)

    return dataset


def get_dataloader_from_anndata(
    data: ad.AnnData,
    first_modality_dim: int,
    second_modality_dim: int,
    batch_size: int,
    shuffle: bool = True,
    include_class_labels: bool = False,
) -> TensorDataset | DataLoader:
    r"""
    Get a DataLoader object for the given data.

    Arguments:
    data : anndata.AnnData
        The data to create a DataLoader for.
    batch_size : int
        The batch size to use for the DataLoader.

    Returns:
    dataloader : torch.utils.data.DataLoader
        The DataLoader object for the given data. With the GEX data first.
    """
    dataset = get_dataset_from_anndata(
        data, first_modality_dim, second_modality_dim, include_class_labels
    )
    dataloader = DataLoader(dataset, batch_size=batch_size, shuffle=shuffle)

    return dataloader<|MERGE_RESOLUTION|>--- conflicted
+++ resolved
@@ -89,13 +89,9 @@
 def load_anndata(
     mode: str,
     plus_iid_holdout: bool = False,
-<<<<<<< HEAD
-    preprocessing: str | None = "log1p",
-=======
     normalize: bool = True,
     remove_batch_effect: bool = True,
     add_hierarchy: bool = True,
->>>>>>> 4e254656
 ) -> ad.AnnData:
     r"""
     Load the full anndata object for the specified mode.

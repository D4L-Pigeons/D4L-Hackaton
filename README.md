--- conflicted
+++ resolved
@@ -1,12 +1,10 @@
 # D4L-Hackaton
 
-<<<<<<< HEAD
 ### To run training use
 
 ```bash
 python .\src\train_and_validate.py --method omivae --config vanilla_omivae 
 ```
-=======
 ## Setup
 We recommend creating ```venv``` or ```conda``` environment with ```python==3.12```. 
 
@@ -56,11 +54,10 @@
 **Matching cells between modalities**: As metrics, we consider area under the precision recall curve (AUPR) and the average
 probability assigned to the correct matching. The latter is a relative measure per dataset that accounts
 for non-identifiability among cells with the same identity.
->>>>>>> 4e254656
 
 ### Viewing logs
 To see the logs from different runs from the `src` directory run
 
 ```bash
-tensorboard --logdir=src/logs
+tensorboard --logdir=logs
 ```